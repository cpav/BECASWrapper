--- conflicted
+++ resolved
@@ -1,703 +1,698 @@
-
-import os
-import time
-import numpy as np
-from string import digits
-
-try:
-    from PGL.components.airfoil import AirfoilShape
-    _PGL_installed = True
-except:
-    _PGL_installed = False
-
-class CS2DtoBECAS(object):
-    """
-    Component that generates a set of BECAS input files based on
-    a fusedwind.turbine.structure_vt.CrossSectionStructureVT.
-
-    This class uses shellexpander, which comes as part of the BECAS distribution.
-
-    parameters
-    ----------
-    config: dict
-        dictionary of model specific inputs
-    cs2d: dict
-        dictionary containing coordinates and materials
-    path_shellexpander: str (deprecated)
-        Absolute path to shellexpander.py
-    total_points: int
-        Number of total geometry points to define the shape of the cross-section
-    max_layers: int
-        Maximum number of layers through thickness
-    open_te: bool
-        If True, TE will be left open
-    becas_inputs: str
-        Relative path for the future BECAS input files
-    section_name: str
-        Section name used by shellexpander, also by BECASWrapper
-    dominant_elsets: list
-        list of region names defining the spar cap regions for correct meshing
-    web_offsets: List of web shell offset types
-            Example: ['mid', 'top'] means web00 is modelled as 'mid' offset and
-            web01 is modelled as top offset. The stacking direction depends on the
-            order of the DPs in iwebs.
-    subelsets: list
-        list of region names by which the output mesh is reduced
-    path_input: str
-        path to the generated BECAS input files
-    airfoil: array
-        the re-distributed airfoil coordinates
-    web_coord: array
-        the distributed shear web coordinates
-    nodes: array
-        all the nodes, web+airfoil for the 2D cross section
-    te_ratio: float
-        ratio between outer TE planform and TE layup thickness
-    thickness_ratio: array
-        ratio between outer surface height and layup thickness at DPs
-    """
-
-    def __init__(self, cs2d, **kwargs):
-<<<<<<< HEAD
-        self.path_shellexpander = os.environ['SHELLEXP_BASEDIR']
-
-=======
-        
->>>>>>> 024d073f
-        self.dry_run = False
-        self.cs2d = cs2d
-        self.total_points = 100
-        self.max_layers = 0
-        self.open_te = False
-        self.becas_inputs = 'becas_inputs'
-        self.section_name = 'BECAS_SECTION%3.3f' % cs2d['s']
-        self.web_offsets = []
-        self.subelsets = []
-
-        self.path_input = ''
-        self.airfoil = np.array([])
-        self.web_coord = np.array([])
-        self.nodes = np.array([])
-        self.elset_defs = {}
-        self.elements = np.array([])
-        self.nodes_3d = np.array([])
-        self.el_3d = np.array([])
-        self.te_ratio = 0.
-        self.thickness_ratio = np.array([])
-
-        for k, w in kwargs.iteritems():
-            try:
-                setattr(self, k, w)
-            except:
-                pass
-
-    def compute(self, redistribute_flag=True):
-        """  """
-
-        if not _PGL_installed:
-            print('CS2DtoBECAS running in dry-run mode')
-            return
-        tt = time.time()
-
-        self.redistribute_flag = redistribute_flag
-
-        self.path_input = os.path.join(self.becas_inputs, self.section_name)
-
-        if self.redistribute_flag:
-            self.iDPs = []
-        self.DPs01 = []
-        self.web_coord = np.array([])
-        self.web_to_airfoil_idx = []  # node index on airfoil surface where webs are attached
-                                      # corresponding to cs2d['web_def']
-        self.web_element_idx = []   # web element indices
-        self.webDPs = []
-
-        self.coords = AirfoilShape(points=self.cs2d['coords'])
-
-        self.compute_max_layers()
-        self.compute_airfoil()
-            # self.output_te_ratio()
-            # self.compute_thickness_to_airfoil_ratio()
-        self.add_shearweb_nodes()
-        self.create_elements()
-        self.create_elements_3d(reverse_normals=False)
-        self.write_abaqus_inp()
-        self.write_becas_inp()
-        print 'CS2DtoBECAS time:', time.time() - tt
-
-    def compute_max_layers(self):
-        """
-        The number of elements used to discretize the shell thickness.
-        The minimum value is the largest number of layers of different
-        material anywhere in the airfoil.
-        """
-
-        self.max_thickness = 0.
-        for r in self.cs2d['regions'] + self.cs2d['webs']:
-            self.max_layers = max(self.max_layers, len(r['layers']))
-            self.max_thickness = np.maximum(sum(r['thicknesses']), self.max_thickness)
-
-
-    def compute_airfoil(self):
-        """Redistribute mesh points evenly among regions
-
-        After defining different regions this method will assure that, given
-        a total number of mesh points, the cell size in each region is similar.
-        The region boundaries and shear web positions will be approximately
-        on the same positions as defined.
-
-        Region numbers can be added arbitrarely.
-        """
-
-        af = self.coords
-
-        if np.linalg.norm(af.points[0] - af.points[-1]) > 0.:
-            self.open_te = True
-
-        # construct distfunc for airfoil curve
-        dist = []
-
-        # compute cell size
-        # and adjust max region thickness
-        ds_const = af.smax / self.total_points
-        if ds_const < 1.2 * self.max_thickness:
-            ds_old = ds_const
-            new_ds = 1.2 * self.max_thickness
-            self.total_points = np.maximum(int(af.smax / new_ds), 70)
-            ds_const = af.smax / self.total_points
-            # self._logger.info('increasing cell size from %5.3f to %5.3f '
-            #     'and reducing number of elements to %i' % (ds_const, ds_old, self.total_points))
-            print('increasing cell size from %5.3f to %5.3f '
-                'and reducing number of elements to %i' % (ds_const, ds_old, self.total_points))
-        self.ds_const = ds_const / af.smax
-
-        # convert DPs to s01 notation
-        self.DPs01 = [af.s_to_01(s) for s in self.cs2d['DPs']]
-        self.DPcoords = [af.interp_s(s) for s in self.DPs01]
-        self.DPs01s = self.DPs01
-        if True in (np.diff(np.asarray(self.DPs01)) < 0.):
-            print 'Sorting DPs!',self.cs2d['s'], self.DPs01
-            self.DPs01.sort()
-        # full redistribution of nodes
-        if self.redistribute_flag:
-            dist_ni = 0
-            s_start = 0.
-            self.iDPs = []
-            for i, s in enumerate(self.DPs01):
-                s_end = s
-                dist_ni += max(1, int(round( (s_end - s_start)/self.ds_const )))
-                # add a distribution point to the Curve
-                dist.append([s_end, self.ds_const, dist_ni])
-                self.iDPs.append(dist_ni-1)
-                s_start = s
-
-            self.dist = dist
-            self.dist_ni = dist_ni
-
-        # maintain nodal distribution only changing
-        # the DP position `s`.
-        else:
-            for i, s in enumerate(self.DPs01):
-                self.dist[i][0] = s
-
-        afn = af.redistribute(self.dist_ni, dist=dist)
-        self.airfoil = afn.points
-
-        self.total_points = self.airfoil.shape[0]
-        print 'total_points final', self.total_points
-
-    def add_shearweb_nodes(self):
-        """
-        Distribute nodes over the shear web. Use the same spacing as used for
-        the airfoil nodes.
-        """
-
-
-        # find the thickness in the TE region to close with a web from first and last region
-        r_TE_pres = self.cs2d['regions'][0]
-        r_TE_suc = self.cs2d['regions'][-1]
-        tpres = sum(r_TE_pres['thicknesses'])
-        tsuc = sum(r_TE_pres['thicknesses'])
-        # add a 50% thickness safety factor
-        TE_thick_max = (tpres + tsuc) * 1.5
-        self.web_coord = np.array([])
-        element_counter = self.total_points
-        for i, w in enumerate(self.cs2d['webs']):
-            if sum(w['thicknesses']) == 0.:
-                self.web_element_idx.append([])
-                self.web_to_airfoil_idx.append([])
-                i0 = self.cs2d['web_def'][i][0]
-                i1 = self.cs2d['web_def'][i][1]
-                self.webDPs.append([self.cs2d['DPs'][i0], self.cs2d['DPs'][i1]])
-                continue
-            ds_mean = np.maximum(self.ds_const * self.coords.smax, self.max_thickness * 1.2)
-            i0 = self.cs2d['web_def'][i][0]
-            i1 = self.cs2d['web_def'][i][1]
-            self.webDPs.append([self.cs2d['DPs'][i0], self.cs2d['DPs'][i1]])
-            node1 = self.DPcoords[i0]
-            node2 = self.DPcoords[i1]
-            self.web_to_airfoil_idx.append([self.iDPs[i0], self.iDPs[i1]])
-            # the length of the shear web is then
-            len_web = np.linalg.norm( node1-node2 )
-            nr_points = max(int(round(len_web / ds_mean, 0)), 3)
-            # generate nodal coordinates on the shear web
-            if TE_thick_max > len_web:
-                # if a web is used to close the TE and the the web is very
-                # short, no extra nodes are placed along the web to avoid mesh issues
-                x = np.array([node1[0], node2[0]])
-                y = np.array([node1[1], node2[1]])
-                self.web_element_idx.append([])
-            else:
-                x = np.linspace(node1[0], node2[0], nr_points)
-                y = np.linspace(node1[1], node2[1], nr_points)
-                nr_points = x.shape[0]
-                # self.nr_web_nodes.append(nr_points)
-                # and add them to the shear web node collection, but ignore the
-                # first and last nodes because they are already included in
-                # the airfoil coordinates.
-                tmp = np.ndarray((len(x)-2, 2))
-                tmp[:,0] = x[1:-1]
-                tmp[:,1] = y[1:-1]
-                i0 = element_counter
-                i1 = (nr_points - 2) + i0 - 1
-                self.web_element_idx.append([i0, i1])
-                element_counter += nr_points - 2
-                # remember to start and stop indices for the shear web nodes
-                try:
-                    self.web_coord = np.append(self.web_coord, tmp, axis=0)
-                except:
-                    self.web_coord = tmp.copy()
-
-    def create_elements(self, debug=False):
-        """
-        Create the elements and assign element sets to the different regions.
-
-        Assign node and element numbers for the current airfoil points and
-        shear webs. Since the airfoil coordinates are ordered clockwise
-        continuous the node and element numbering is trivial.
-
-        Note when referring to node and element numbers array indices are used.
-        BECAS uses 1-based counting instead of zero-based.
-        """
-
-        # by default, the node and element numbers are zero based numbering
-        self.onebasednumbering = False
-
-        # element numbers for each ELSET
-        self.elset_defs = {}
-
-        nr_air_n = len(self.airfoil)
-        nr_web_n = len(self.web_coord)
-        nr_nodes = nr_air_n + nr_web_n
-        # for closed TE, nr_elements = nr_nodes, for open TE, 1 element less
-        nr_web = 0
-        for i in range(len(self.cs2d['webs'])):
-            if sum(self.cs2d['webs'][i]['thicknesses']) > 0.:
-                nr_web += 1
-        if self.open_te:
-            nr_elements = nr_nodes + nr_web - 1
-            nr_air_el = nr_air_n - 1
-        else:
-            nr_elements = nr_nodes + nr_web
-            nr_air_el = nr_air_n
-
-        # place all nodal coordinates in one array. The elements are defined
-        # by the node index.
-        self.nodes = np.zeros( (nr_nodes, 3) )
-        self.nodes[:nr_air_n,:2] = self.airfoil[:,:]
-        if nr_web_n > 0:
-            self.nodes[nr_air_n:,:2] = self.web_coord
-
-        # Elements are bounded by two neighbouring nodes. By closing the
-        # circle (connecting the TE suction side with the pressure side), we
-        # have as many elements as there are nodes on the airfoil
-        # elements[element_nr, (node1,node2)]: shape=(n,2)
-        # for each web, we have nr_web_nodes+1 number of elements
-        self.elements = np.ndarray((nr_elements, 2), dtype=np.int)
-        if self.open_te:
-            self.elements[:nr_air_el,0] = np.arange(nr_air_n-1, dtype=np.int)
-            self.elements[:nr_air_el,1] = self.elements[:nr_air_el, 0] + 1
-        else:
-            # when the airfoil is closed, add one node number too much...
-            self.elements[:nr_air_el,0] = np.arange(nr_air_n, dtype=np.int)
-            self.elements[:nr_air_el,1] = self.elements[:nr_air_el,0] + 1
-            # last node on last element is first node, airfoil is now closed
-            self.elements[nr_air_el-1,1] = 0
-
-        if debug:
-            print 'nr airfoil nodes: %4i' % (len(self.airfoil))
-            print '    nr web nodes: %4i' % len(self.web_coord)
-
-        web_el = []
-        pre_side, suc_side = [], []
-
-        # compute TE panel angle
-        v0 = np.array(self.airfoil[1] - self.airfoil[0])
-        v1 = np.array(self.airfoil[-2] - self.airfoil[-1])
-        self.TEangle = np.arccos(np.dot(v0,v1) / (np.linalg.norm(v0)*np.linalg.norm(v1)))*180./np.pi
-
-        # self._logger.info('TE angle = %3.3f' % self.TEangle)
-
-        el_offset = nr_air_el
-        # define el for each shear web, and create corresponding node groups
-        for i, w in enumerate(self.cs2d['webs']):
-            w_name = 'WEB%02d' % i
-            if sum(w['thicknesses']) == 0.: continue
-
-            # starting index of web elements
-            iw_start = el_offset
-
-            # number of intermediate shear web nodes
-            try:
-                interior_nodes = self.web_element_idx[i][1] - self.web_element_idx[i][0] + 1
-            except:
-                interior_nodes = 0
-
-            # end index of web elements
-            iw_end = interior_nodes + iw_start
-
-            if interior_nodes > 0:
-                # first element: airfoil surface to first interior web node
-                self.elements[iw_start,:] = [self.web_to_airfoil_idx[i][0], self.web_element_idx[i][0]]
-
-                # elements in between
-                wnodes = np.arange(self.web_element_idx[i][0], self.web_element_idx[i][1], dtype=np.int)
-                self.elements[iw_start+1:iw_end, 0] = wnodes
-                self.elements[iw_start+1:iw_end, 1] = wnodes + 1
-
-                # final element that connects the web back to the airfoil
-                self.elements[iw_end, :] = [self.web_element_idx[i][-1], self.web_to_airfoil_idx[i][1]]
-            else:
-                # web contains only a single element
-                print 'single web element'
-                self.elements[iw_start,:] = [self.web_to_airfoil_idx[i][0], self.web_to_airfoil_idx[i][1]]
-
-
-            # and now we can populate the different regions with their
-            # corresponding elements
-            if self.webDPs[i][0] in [-1., 1.] and abs(self.TEangle) > 150.:
-                self.elset_defs[w_name] = np.arange(el_offset, el_offset+interior_nodes + 1, dtype=np.int)
-                suc_side.extend(range(el_offset, el_offset+interior_nodes + 1))
-                print('TEangle > 150, adding to suc_side! s=%3.3f %s' % (self.cs2d['s'], w_name))
-            else:
-                self.elset_defs[w_name] = np.arange(el_offset, el_offset+interior_nodes + 1, dtype=np.int)
-                web_el.extend(range(el_offset, el_offset+interior_nodes + 1))
-            el_offset += interior_nodes + 1
-
-        if len(web_el) > 0:
-            self.elset_defs['WEBS'] = np.array(web_el, dtype=np.int)
-
-        # element groups for the regions
-        for i, r in enumerate(self.cs2d['regions']):
-            r_name = 'REGION%02d' % i
-            # do not include element r.s1_i, that is included in the next elset
-            self.elset_defs[r_name] = np.arange(self.iDPs[i], self.iDPs[i+1], dtype=np.int)
-
-            # group in suction and pressure side (s_LE=0)
-            if self.cs2d['DPs'][i + 1] <= 0:
-                pre_side.extend(range(self.iDPs[i], self.iDPs[i+1]))
-            else:
-                suc_side.extend(range(self.iDPs[i], self.iDPs[i+1]))
-
-        tmp = np.array(list(pre_side)+list(suc_side))
-        pre0, pre1 = tmp.min(), tmp.max()
-        self.elset_defs['SURFACE'] = np.arange(pre0, pre1+1, dtype=np.int)
-
-    def create_elements_3d(self, reverse_normals=False):
-        """
-        Shellexpander wants a 3D section as input. Create a 3D section
-        which is just like the 2D version except with a depth defined as 1%
-        of the chord length.
-        """
-
-        # Compute depth of 3D mesh as 1% of chord lenght
-        depth = -0.01 * self.coords.chord
-        if reverse_normals:
-            depth = depth * (-1.0)
-
-        nr_nodes_2d = len(self.nodes)
-        # Add nodes for 3D mesh
-        self.nodes_3d = np.ndarray( (nr_nodes_2d*2, 3) )
-        self.nodes_3d[:nr_nodes_2d, :] = self.nodes
-        self.nodes_3d[nr_nodes_2d:, :] = self.nodes + np.array([0,0,depth])
-        # Generate shell elements
-        self.el_3d = np.ndarray( (len(self.elements), 4), dtype=np.int)
-        self.el_3d[:,:2] = self.elements
-        self.el_3d[:,2] = self.elements[:,1] + nr_nodes_2d
-        self.el_3d[:,3] = self.elements[:,0] + nr_nodes_2d
-
-    def one_based_numbering(self):
-        """
-        instead of 0, 1 is the first element and node number. All nodes and
-        elements +1.
-
-        Note that this does not affect the indices defined in the region
-        and web attributes
-        """
-        if not self.onebasednumbering:
-
-            self.elements += 1
-            self.el_3d += 1
-            for elset in self.elset_defs:
-                self.elset_defs[elset] += 1
-
-            self.onebasednumbering = True
-
-    def zero_based_numbering(self):
-        """
-        switch back to 0 as first element and node number
-        """
-
-        if self.onebasednumbering:
-
-            self.elements -= 1
-            self.el_3d -= 1
-            for elset in self.elset_defs:
-                self.elset_defs[elset] -= 1
-
-            self.onebasednumbering = False
-
-    def write_abaqus_inp(self, fname=False):
-        """Create Abaqus inp file which will be served to shellexpander so
-        the actual BECAS input can be created.
-        """
-
-        def write_n_int_per_line(list_of_int, f, n):
-            """Write the integers in list_of_int to the output file - n integers
-            per line, separated by commas"""
-            i=0
-            for number in list_of_int:
-                i=i+1
-                f.write('%d' %(number ))
-                if i < len(list_of_int):
-                    f.write(',  ')
-                if i%n == 0:
-                    f.write('\n')
-            if i%n != 0:
-                f.write('\n')
-
-        self.abaqus_inp_fname = 'airfoil_abaqus.inp'
-
-        # FIXME: for now, force 1 based numbering, I don't think shellexpander
-        # and/or BECAS like zero based node and element numbering
-        self.one_based_numbering()
-
-        # where to start node/element numbering, 0 or 1?
-        if self.onebasednumbering:
-            off = 1
-        else:
-            off = 0
-
-        with open(self.abaqus_inp_fname, 'w') as f:
-
-            # Write nodal coordinates
-            f.write('**\n')
-            f.write('********************\n')
-            f.write('** NODAL COORDINATES\n')
-            f.write('********************\n')
-            f.write('*NODE\n')
-            tmp = np.ndarray( (len(self.nodes_3d),4) )
-            tmp[:,0] = np.arange(len(self.nodes_3d), dtype=np.int) + off
-            tmp[:,1:] = self.nodes_3d
-            np.savetxt(f, tmp, fmt='%1.0f, %1.20e, %1.20e, %1.20e')
-
-            # Write element definitions
-            f.write('**\n')
-            f.write('***********\n')
-            f.write('** ELEMENTS\n')
-            f.write('***********\n')
-            f.write('*ELEMENT, TYPE=S4, ELSET=%s\n' % self.section_name)
-            tmp = np.ndarray( (len(self.el_3d),5) )
-            tmp[:,0] = np.arange(len(self.el_3d), dtype=np.int) + off
-            tmp[:,1:] = self.el_3d
-            np.savetxt(f, tmp, fmt='%i, %i, %i, %i, %i')
-
-            # Write new element sets
-            f.write('**\n')
-            f.write('***************\n')
-            f.write('** ELEMENT SETS\n')
-            f.write('***************\n')
-            for elset in sorted(self.elset_defs.keys()):
-                elements = self.elset_defs[elset]
-                f.write('*ELSET, ELSET=%s\n' % (elset))
-#                np.savetxt(f, elements, fmt='%i', delimiter=', ')
-                write_n_int_per_line(list(elements), f, 8)
-
-            # Write Shell Section definitions
-            # The first layer is the outer most layer.
-            # The second item ("int. points") and the fifth item ("plyname")
-            # are not relevant. The are kept for compatibility with the ABAQUS
-            # input syntax. As an example, take this one:
-            # [0.006, 3, 'TRIAX', 0.0, 'Ply01']
-            f.write('**\n')
-            f.write('****************************\n')
-            f.write('** SHELL SECTION DEFINITIONS\n')
-            f.write('****************************\n')
-            names = ['REGION%02d' % i for i in range(len(self.cs2d['regions']))]
-            names.extend(['WEB%02d' % i for i in range(len(self.cs2d['webs']))])
-            # standard offsets for shell
-            offsets = ['top' for i in range(len(self.cs2d['regions']))]
-            if not self.web_offsets:
-                # if web_offsets not provided
-                for web in range(len(self.cs2d['web_def'])):
-                    offsets.append('mid')
-            else:
-                offsets.extend(self.web_offsets)
-            for i, r in enumerate(self.cs2d['regions'] + self.cs2d['webs']):
-                r_name = names[i]
-                r_offset = offsets[i]
-                if r_offset=='mid':
-                #if r_name.startswith('WEB'):
-                    offset = 0.0
-                if r_offset=='top':
-                    offset = -0.5
-                text = '*SHELL SECTION, ELSET=%s, COMPOSITE, OFFSET=%3.3f\n'
-                f.write(text % (r_name, offset))
-                for il, l_name in enumerate(r['layers']):
-                    #materialname = l_name.translate(None, digits).lower()
-                    # remove last two digits from the name, lower case is not required
-                    materialname = l_name[:-2]
-                    m_ix = self.cs2d['materials'][materialname]
-                    if self.cs2d['failcrit'][m_ix] == 'maximum_stress':
-                        mname = materialname + 'MAXSTRESS'
-                    elif self.cs2d['failcrit'][m_ix] == 'maximum_strain':
-                        mname = materialname + 'MAXSTRAIN'
-                    elif self.cs2d['failcrit'][m_ix] == 'tsai_wu':
-                        mname = materialname + 'TSAIWU'
-                    else:
-                        mname = materialname
-                    plyname = 'ply%02d' % i
-
-                    layer_def = (r['thicknesses'][il], 3, mname,
-                                 r['angles'][il], plyname)
-                    f.write('%g, %d, %s, %g, %s\n' % layer_def )
-
-            # Write material properties
-            f.write('**\n')
-            f.write('**********************\n')
-            f.write('** MATERIAL PROPERTIES\n')
-            f.write('**********************\n')
-            for matname, ix in self.cs2d['materials'].iteritems():
-                md = self.cs2d['matprops'][ix]
-
-                if self.cs2d['failcrit'][ix] == 'maximum_stress':
-                    mname = matname + 'MAXSTRESS'
-                elif self.cs2d['failcrit'][ix] == 'maximum_strain':
-                    mname = matname + 'MAXSTRAIN'
-                elif self.cs2d['failcrit'][ix] == 'tsai_wu':
-                    mname = matname + 'TSAIWU'
-                else:
-                    mname = matname
-                f.write('*MATERIAL, NAME=%s\n' % (mname))
-                f.write('*ELASTIC, TYPE=ENGINEERING CONSTANTS\n')
-                f.write('%g, %g, %g, %g, %g, %g, %g, %g\n' % (md[0], md[1],
-                    md[2], md[3], md[4], md[5], md[6], md[7]))
-                f.write('%g\n' % (md[8]))
-                f.write('*DENSITY\n')
-                f.write('%g\n' % (md[9]))
-                # failcrit array
-                # s11_t s22_t s33_t s11_c s22_c s33_c
-                # t12 t13 t23 e11_t e22_t e33_t e11_c e22_c e33_c g12 g13 g23
-                # gM0 C1a C2a C3a C4a
-                md = self.cs2d['failmat'][ix]
-                f.write('*FAIL STRESS\n')
-                # gMa = gM0 C1a C2a C3a C4a
-                gMa = md[18] * (md[19] + md[20] + md[21] + md[22])
-                f.write('%g, %g, %g, %g, %g\n' % (gMa * md[0], gMa * md[3],
-                                                  gMa * md[1], gMa * md[4], gMa * md[6]))
-                f.write('*FAIL STRAIN\n')
-                f.write('%g, %g, %g, %g, %g\n' % (gMa * md[9], gMa * md[12],
-                                                  gMa * md[10], gMa * md[13], gMa * md[15]))
-                f.write('**\n')
-        print 'Abaqus input file written: %s' % self.abaqus_inp_fname
-
-    def write_becas_inp(self):
-        """
-        When write_abaqus_inp has been executed we have the shellexpander
-        script that can create the becas input
-
-        Dominant regions should be the spar caps.
-        """
-
-        class args: pass
-        # the he name of the input file containing the finite element shell model
-        args.inputfile = self.abaqus_inp_fname #--in
-        # The element sets to be considered (required). If more than one
-        # element set is given, nodes appearing in more the one element sets
-        # are considered "corners". Should be pressureside, suction side and
-        # the webs
-        elsets = []
-        target_sets = ['SURFACE', 'WEBS']
-        for elset in target_sets:
-            if elset in self.elset_defs:
-                elsets.append(elset)
-        if len(elsets) < 1:
-            raise ValueError, 'badly defined element sets'
-        args.elsets = elsets #--elsets, list
-        args.sections = self.section_name #--sec
-        args.layers = self.max_layers #--layers
-        args.nodal_thickness = 'min' #--ntick, choices=['min','max','average']
-        args.dominant_elsets = self.dominant_elsets #--dom, list
-        args.centerline = None #--cline, string
-        args.becasdir = self.becas_inputs #--bdir
-        args.debug = False #--debug, if present switch to True
-        args.subelsets = self.subelsets
-
-        if not self.dry_run:
-            try: #shellexpander >1.5
-                import shellexpander
-                if shellexpander.__version__:
-                    from shellexpander import shellexpander
-                    shellexp_sections = shellexpander.main(args)
-                    msh2d = shellexp_sections[args.sections]
-                    return msh2d
-            except:
-                import imp
-                shellexpander = imp.load_source('shellexpander',
-                              os.path.join(os.environ['SHELLEXP_BASEDIR'], 'src', 'shellexpander.py'))
-
-                shellexpander.main(args)
-
-
-    def output_te_ratio(self):
-        """
-        outputs a ratio between the thickness of the trailing edge panels
-        and the thickness of the trailing edge
-
-        """
-
-        if not self.open_te:
-            self.te_ratio = 0.
-            return
-
-        # pressure and suction side panels
-        dTE = np.abs(self.airfoil[-1, 1] - self.airfoil[0, 1]) / 2.
-        r_name = self.cs2d.regions[-1]
-        r_TE_suc = getattr(self.cs2d, r_name)
-        r_name = self.cs2d.regions[0]
-        r_TE_pres = getattr(self.cs2d, r_name)
-        thick_max = (r_TE_pres.thickness + r_TE_suc.thickness) / 2.
-        self.te_ratio = thick_max / dTE
-        self._logger.info('TE ratio %f %f %f' % (self.cs2d.s, dTE * 3., self.te_ratio))
-
-    def compute_thickness_to_airfoil_ratio(self):
-        """
-        compute the ratio between the material thickness and the airfoil
-        thickness at the different DPs
-        """
-        # extract number of dominant region from name REGION##
-        nr_cap = int(self.dominant_elsets[0][6:])
-        self.thickness_ratio = np.zeros(nr_cap+1)
-        # loop DP points up to the cap from the trailing edge
-        for i in range(nr_cap+1):
-            # pick DP points that now instead are called CPs
-            x1, y1 = self.DPs01[i]
-            x2, y2 = self.DPs01[-(i+1)]
-            # compute shape thickness
-            shape_thickness = ((x1 - x2)**2 + (y1 - y2)**2)**.5
-            r_name1 = self.cs2d.regions[i]
-            r_1_suc = getattr(self.cs2d, r_name1)
-            r_name2 = self.cs2d.regions[-(i+1)]
-            r_2_pres = getattr(self.cs2d, r_name2)
-            thick_max = (r_1_suc.thickness + r_2_pres.thickness)
-            self.thickness_ratio[i] = thick_max / shape_thickness
+
+import os
+import time
+import numpy as np
+from string import digits
+
+try:
+    from PGL.components.airfoil import AirfoilShape
+    _PGL_installed = True
+except:
+    _PGL_installed = False
+
+class CS2DtoBECAS(object):
+    """
+    Component that generates a set of BECAS input files based on
+    a fusedwind.turbine.structure_vt.CrossSectionStructureVT.
+
+    This class uses shellexpander, which comes as part of the BECAS distribution.
+
+    parameters
+    ----------
+    config: dict
+        dictionary of model specific inputs
+    cs2d: dict
+        dictionary containing coordinates and materials
+    path_shellexpander: str (deprecated)
+        Absolute path to shellexpander.py
+    total_points: int
+        Number of total geometry points to define the shape of the cross-section
+    max_layers: int
+        Maximum number of layers through thickness
+    open_te: bool
+        If True, TE will be left open
+    becas_inputs: str
+        Relative path for the future BECAS input files
+    section_name: str
+        Section name used by shellexpander, also by BECASWrapper
+    dominant_elsets: list
+        list of region names defining the spar cap regions for correct meshing
+    web_offsets: List of web shell offset types
+            Example: ['mid', 'top'] means web00 is modelled as 'mid' offset and
+            web01 is modelled as top offset. The stacking direction depends on the
+            order of the DPs in iwebs.
+    subelsets: list
+        list of region names by which the output mesh is reduced
+    path_input: str
+        path to the generated BECAS input files
+    airfoil: array
+        the re-distributed airfoil coordinates
+    web_coord: array
+        the distributed shear web coordinates
+    nodes: array
+        all the nodes, web+airfoil for the 2D cross section
+    te_ratio: float
+        ratio between outer TE planform and TE layup thickness
+    thickness_ratio: array
+        ratio between outer surface height and layup thickness at DPs
+    """
+
+    def __init__(self, cs2d, **kwargs):
+
+        self.dry_run = False
+        self.cs2d = cs2d
+        self.total_points = 100
+        self.max_layers = 0
+        self.open_te = False
+        self.becas_inputs = 'becas_inputs'
+        self.section_name = 'BECAS_SECTION%3.3f' % cs2d['s']
+        self.web_offsets = []
+        self.subelsets = []
+
+        self.path_input = ''
+        self.airfoil = np.array([])
+        self.web_coord = np.array([])
+        self.nodes = np.array([])
+        self.elset_defs = {}
+        self.elements = np.array([])
+        self.nodes_3d = np.array([])
+        self.el_3d = np.array([])
+        self.te_ratio = 0.
+        self.thickness_ratio = np.array([])
+
+        for k, w in kwargs.iteritems():
+            try:
+                setattr(self, k, w)
+            except:
+                pass
+
+    def compute(self, redistribute_flag=True):
+        """  """
+
+        if not _PGL_installed:
+            print('CS2DtoBECAS running in dry-run mode')
+            return
+        tt = time.time()
+
+        self.redistribute_flag = redistribute_flag
+
+        self.path_input = os.path.join(self.becas_inputs, self.section_name)
+
+        if self.redistribute_flag:
+            self.iDPs = []
+        self.DPs01 = []
+        self.web_coord = np.array([])
+        self.web_to_airfoil_idx = []  # node index on airfoil surface where webs are attached
+                                      # corresponding to cs2d['web_def']
+        self.web_element_idx = []   # web element indices
+        self.webDPs = []
+
+        self.coords = AirfoilShape(points=self.cs2d['coords'])
+
+        self.compute_max_layers()
+        self.compute_airfoil()
+            # self.output_te_ratio()
+            # self.compute_thickness_to_airfoil_ratio()
+        self.add_shearweb_nodes()
+        self.create_elements()
+        self.create_elements_3d(reverse_normals=False)
+        self.write_abaqus_inp()
+        self.write_becas_inp()
+        print 'CS2DtoBECAS time:', time.time() - tt
+
+    def compute_max_layers(self):
+        """
+        The number of elements used to discretize the shell thickness.
+        The minimum value is the largest number of layers of different
+        material anywhere in the airfoil.
+        """
+
+        self.max_thickness = 0.
+        for r in self.cs2d['regions'] + self.cs2d['webs']:
+            self.max_layers = max(self.max_layers, len(r['layers']))
+            self.max_thickness = np.maximum(sum(r['thicknesses']), self.max_thickness)
+
+
+    def compute_airfoil(self):
+        """Redistribute mesh points evenly among regions
+
+        After defining different regions this method will assure that, given
+        a total number of mesh points, the cell size in each region is similar.
+        The region boundaries and shear web positions will be approximately
+        on the same positions as defined.
+
+        Region numbers can be added arbitrarely.
+        """
+
+        af = self.coords
+
+        if np.linalg.norm(af.points[0] - af.points[-1]) > 0.:
+            self.open_te = True
+
+        # construct distfunc for airfoil curve
+        dist = []
+
+        # compute cell size
+        # and adjust max region thickness
+        ds_const = af.smax / self.total_points
+        if ds_const < 1.2 * self.max_thickness:
+            ds_old = ds_const
+            new_ds = 1.2 * self.max_thickness
+            self.total_points = np.maximum(int(af.smax / new_ds), 70)
+            ds_const = af.smax / self.total_points
+            # self._logger.info('increasing cell size from %5.3f to %5.3f '
+            #     'and reducing number of elements to %i' % (ds_const, ds_old, self.total_points))
+            print('increasing cell size from %5.3f to %5.3f '
+                'and reducing number of elements to %i' % (ds_const, ds_old, self.total_points))
+        self.ds_const = ds_const / af.smax
+
+        # convert DPs to s01 notation
+        self.DPs01 = [af.s_to_01(s) for s in self.cs2d['DPs']]
+        self.DPcoords = [af.interp_s(s) for s in self.DPs01]
+        self.DPs01s = self.DPs01
+        if True in (np.diff(np.asarray(self.DPs01)) < 0.):
+            print 'Sorting DPs!',self.cs2d['s'], self.DPs01
+            self.DPs01.sort()
+        # full redistribution of nodes
+        if self.redistribute_flag:
+            dist_ni = 0
+            s_start = 0.
+            self.iDPs = []
+            for i, s in enumerate(self.DPs01):
+                s_end = s
+                dist_ni += max(1, int(round( (s_end - s_start)/self.ds_const )))
+                # add a distribution point to the Curve
+                dist.append([s_end, self.ds_const, dist_ni])
+                self.iDPs.append(dist_ni-1)
+                s_start = s
+
+            self.dist = dist
+            self.dist_ni = dist_ni
+
+        # maintain nodal distribution only changing
+        # the DP position `s`.
+        else:
+            for i, s in enumerate(self.DPs01):
+                self.dist[i][0] = s
+
+        afn = af.redistribute(self.dist_ni, dist=dist)
+        self.airfoil = afn.points
+
+        self.total_points = self.airfoil.shape[0]
+        print 'total_points final', self.total_points
+
+    def add_shearweb_nodes(self):
+        """
+        Distribute nodes over the shear web. Use the same spacing as used for
+        the airfoil nodes.
+        """
+
+
+        # find the thickness in the TE region to close with a web from first and last region
+        r_TE_pres = self.cs2d['regions'][0]
+        r_TE_suc = self.cs2d['regions'][-1]
+        tpres = sum(r_TE_pres['thicknesses'])
+        tsuc = sum(r_TE_pres['thicknesses'])
+        # add a 50% thickness safety factor
+        TE_thick_max = (tpres + tsuc) * 1.5
+        self.web_coord = np.array([])
+        element_counter = self.total_points
+        for i, w in enumerate(self.cs2d['webs']):
+            if sum(w['thicknesses']) == 0.:
+                self.web_element_idx.append([])
+                self.web_to_airfoil_idx.append([])
+                i0 = self.cs2d['web_def'][i][0]
+                i1 = self.cs2d['web_def'][i][1]
+                self.webDPs.append([self.cs2d['DPs'][i0], self.cs2d['DPs'][i1]])
+                continue
+            ds_mean = np.maximum(self.ds_const * self.coords.smax, self.max_thickness * 1.2)
+            i0 = self.cs2d['web_def'][i][0]
+            i1 = self.cs2d['web_def'][i][1]
+            self.webDPs.append([self.cs2d['DPs'][i0], self.cs2d['DPs'][i1]])
+            node1 = self.DPcoords[i0]
+            node2 = self.DPcoords[i1]
+            self.web_to_airfoil_idx.append([self.iDPs[i0], self.iDPs[i1]])
+            # the length of the shear web is then
+            len_web = np.linalg.norm( node1-node2 )
+            nr_points = max(int(round(len_web / ds_mean, 0)), 3)
+            # generate nodal coordinates on the shear web
+            if TE_thick_max > len_web:
+                # if a web is used to close the TE and the the web is very
+                # short, no extra nodes are placed along the web to avoid mesh issues
+                x = np.array([node1[0], node2[0]])
+                y = np.array([node1[1], node2[1]])
+                self.web_element_idx.append([])
+            else:
+                x = np.linspace(node1[0], node2[0], nr_points)
+                y = np.linspace(node1[1], node2[1], nr_points)
+                nr_points = x.shape[0]
+                # self.nr_web_nodes.append(nr_points)
+                # and add them to the shear web node collection, but ignore the
+                # first and last nodes because they are already included in
+                # the airfoil coordinates.
+                tmp = np.ndarray((len(x)-2, 2))
+                tmp[:,0] = x[1:-1]
+                tmp[:,1] = y[1:-1]
+                i0 = element_counter
+                i1 = (nr_points - 2) + i0 - 1
+                self.web_element_idx.append([i0, i1])
+                element_counter += nr_points - 2
+                # remember to start and stop indices for the shear web nodes
+                try:
+                    self.web_coord = np.append(self.web_coord, tmp, axis=0)
+                except:
+                    self.web_coord = tmp.copy()
+
+    def create_elements(self, debug=False):
+        """
+        Create the elements and assign element sets to the different regions.
+
+        Assign node and element numbers for the current airfoil points and
+        shear webs. Since the airfoil coordinates are ordered clockwise
+        continuous the node and element numbering is trivial.
+
+        Note when referring to node and element numbers array indices are used.
+        BECAS uses 1-based counting instead of zero-based.
+        """
+
+        # by default, the node and element numbers are zero based numbering
+        self.onebasednumbering = False
+
+        # element numbers for each ELSET
+        self.elset_defs = {}
+
+        nr_air_n = len(self.airfoil)
+        nr_web_n = len(self.web_coord)
+        nr_nodes = nr_air_n + nr_web_n
+        # for closed TE, nr_elements = nr_nodes, for open TE, 1 element less
+        nr_web = 0
+        for i in range(len(self.cs2d['webs'])):
+            if sum(self.cs2d['webs'][i]['thicknesses']) > 0.:
+                nr_web += 1
+        if self.open_te:
+            nr_elements = nr_nodes + nr_web - 1
+            nr_air_el = nr_air_n - 1
+        else:
+            nr_elements = nr_nodes + nr_web
+            nr_air_el = nr_air_n
+
+        # place all nodal coordinates in one array. The elements are defined
+        # by the node index.
+        self.nodes = np.zeros( (nr_nodes, 3) )
+        self.nodes[:nr_air_n,:2] = self.airfoil[:,:]
+        if nr_web_n > 0:
+            self.nodes[nr_air_n:,:2] = self.web_coord
+
+        # Elements are bounded by two neighbouring nodes. By closing the
+        # circle (connecting the TE suction side with the pressure side), we
+        # have as many elements as there are nodes on the airfoil
+        # elements[element_nr, (node1,node2)]: shape=(n,2)
+        # for each web, we have nr_web_nodes+1 number of elements
+        self.elements = np.ndarray((nr_elements, 2), dtype=np.int)
+        if self.open_te:
+            self.elements[:nr_air_el,0] = np.arange(nr_air_n-1, dtype=np.int)
+            self.elements[:nr_air_el,1] = self.elements[:nr_air_el, 0] + 1
+        else:
+            # when the airfoil is closed, add one node number too much...
+            self.elements[:nr_air_el,0] = np.arange(nr_air_n, dtype=np.int)
+            self.elements[:nr_air_el,1] = self.elements[:nr_air_el,0] + 1
+            # last node on last element is first node, airfoil is now closed
+            self.elements[nr_air_el-1,1] = 0
+
+        if debug:
+            print 'nr airfoil nodes: %4i' % (len(self.airfoil))
+            print '    nr web nodes: %4i' % len(self.web_coord)
+
+        web_el = []
+        pre_side, suc_side = [], []
+
+        # compute TE panel angle
+        v0 = np.array(self.airfoil[1] - self.airfoil[0])
+        v1 = np.array(self.airfoil[-2] - self.airfoil[-1])
+        self.TEangle = np.arccos(np.dot(v0,v1) / (np.linalg.norm(v0)*np.linalg.norm(v1)))*180./np.pi
+
+        # self._logger.info('TE angle = %3.3f' % self.TEangle)
+
+        el_offset = nr_air_el
+        # define el for each shear web, and create corresponding node groups
+        for i, w in enumerate(self.cs2d['webs']):
+            w_name = 'WEB%02d' % i
+            if sum(w['thicknesses']) == 0.: continue
+
+            # starting index of web elements
+            iw_start = el_offset
+
+            # number of intermediate shear web nodes
+            try:
+                interior_nodes = self.web_element_idx[i][1] - self.web_element_idx[i][0] + 1
+            except:
+                interior_nodes = 0
+
+            # end index of web elements
+            iw_end = interior_nodes + iw_start
+
+            if interior_nodes > 0:
+                # first element: airfoil surface to first interior web node
+                self.elements[iw_start,:] = [self.web_to_airfoil_idx[i][0], self.web_element_idx[i][0]]
+
+                # elements in between
+                wnodes = np.arange(self.web_element_idx[i][0], self.web_element_idx[i][1], dtype=np.int)
+                self.elements[iw_start+1:iw_end, 0] = wnodes
+                self.elements[iw_start+1:iw_end, 1] = wnodes + 1
+
+                # final element that connects the web back to the airfoil
+                self.elements[iw_end, :] = [self.web_element_idx[i][-1], self.web_to_airfoil_idx[i][1]]
+            else:
+                # web contains only a single element
+                print 'single web element'
+                self.elements[iw_start,:] = [self.web_to_airfoil_idx[i][0], self.web_to_airfoil_idx[i][1]]
+
+
+            # and now we can populate the different regions with their
+            # corresponding elements
+            if self.webDPs[i][0] in [-1., 1.] and abs(self.TEangle) > 150.:
+                self.elset_defs[w_name] = np.arange(el_offset, el_offset+interior_nodes + 1, dtype=np.int)
+                suc_side.extend(range(el_offset, el_offset+interior_nodes + 1))
+                print('TEangle > 150, adding to suc_side! s=%3.3f %s' % (self.cs2d['s'], w_name))
+            else:
+                self.elset_defs[w_name] = np.arange(el_offset, el_offset+interior_nodes + 1, dtype=np.int)
+                web_el.extend(range(el_offset, el_offset+interior_nodes + 1))
+            el_offset += interior_nodes + 1
+
+        if len(web_el) > 0:
+            self.elset_defs['WEBS'] = np.array(web_el, dtype=np.int)
+
+        # element groups for the regions
+        for i, r in enumerate(self.cs2d['regions']):
+            r_name = 'REGION%02d' % i
+            # do not include element r.s1_i, that is included in the next elset
+            self.elset_defs[r_name] = np.arange(self.iDPs[i], self.iDPs[i+1], dtype=np.int)
+
+            # group in suction and pressure side (s_LE=0)
+            if self.cs2d['DPs'][i + 1] <= 0:
+                pre_side.extend(range(self.iDPs[i], self.iDPs[i+1]))
+            else:
+                suc_side.extend(range(self.iDPs[i], self.iDPs[i+1]))
+
+        tmp = np.array(list(pre_side)+list(suc_side))
+        pre0, pre1 = tmp.min(), tmp.max()
+        self.elset_defs['SURFACE'] = np.arange(pre0, pre1+1, dtype=np.int)
+
+    def create_elements_3d(self, reverse_normals=False):
+        """
+        Shellexpander wants a 3D section as input. Create a 3D section
+        which is just like the 2D version except with a depth defined as 1%
+        of the chord length.
+        """
+
+        # Compute depth of 3D mesh as 1% of chord lenght
+        depth = -0.01 * self.coords.chord
+        if reverse_normals:
+            depth = depth * (-1.0)
+
+        nr_nodes_2d = len(self.nodes)
+        # Add nodes for 3D mesh
+        self.nodes_3d = np.ndarray( (nr_nodes_2d*2, 3) )
+        self.nodes_3d[:nr_nodes_2d, :] = self.nodes
+        self.nodes_3d[nr_nodes_2d:, :] = self.nodes + np.array([0,0,depth])
+        # Generate shell elements
+        self.el_3d = np.ndarray( (len(self.elements), 4), dtype=np.int)
+        self.el_3d[:,:2] = self.elements
+        self.el_3d[:,2] = self.elements[:,1] + nr_nodes_2d
+        self.el_3d[:,3] = self.elements[:,0] + nr_nodes_2d
+
+    def one_based_numbering(self):
+        """
+        instead of 0, 1 is the first element and node number. All nodes and
+        elements +1.
+
+        Note that this does not affect the indices defined in the region
+        and web attributes
+        """
+        if not self.onebasednumbering:
+
+            self.elements += 1
+            self.el_3d += 1
+            for elset in self.elset_defs:
+                self.elset_defs[elset] += 1
+
+            self.onebasednumbering = True
+
+    def zero_based_numbering(self):
+        """
+        switch back to 0 as first element and node number
+        """
+
+        if self.onebasednumbering:
+
+            self.elements -= 1
+            self.el_3d -= 1
+            for elset in self.elset_defs:
+                self.elset_defs[elset] -= 1
+
+            self.onebasednumbering = False
+
+    def write_abaqus_inp(self, fname=False):
+        """Create Abaqus inp file which will be served to shellexpander so
+        the actual BECAS input can be created.
+        """
+
+        def write_n_int_per_line(list_of_int, f, n):
+            """Write the integers in list_of_int to the output file - n integers
+            per line, separated by commas"""
+            i=0
+            for number in list_of_int:
+                i=i+1
+                f.write('%d' %(number ))
+                if i < len(list_of_int):
+                    f.write(',  ')
+                if i%n == 0:
+                    f.write('\n')
+            if i%n != 0:
+                f.write('\n')
+
+        self.abaqus_inp_fname = 'airfoil_abaqus.inp'
+
+        # FIXME: for now, force 1 based numbering, I don't think shellexpander
+        # and/or BECAS like zero based node and element numbering
+        self.one_based_numbering()
+
+        # where to start node/element numbering, 0 or 1?
+        if self.onebasednumbering:
+            off = 1
+        else:
+            off = 0
+
+        with open(self.abaqus_inp_fname, 'w') as f:
+
+            # Write nodal coordinates
+            f.write('**\n')
+            f.write('********************\n')
+            f.write('** NODAL COORDINATES\n')
+            f.write('********************\n')
+            f.write('*NODE\n')
+            tmp = np.ndarray( (len(self.nodes_3d),4) )
+            tmp[:,0] = np.arange(len(self.nodes_3d), dtype=np.int) + off
+            tmp[:,1:] = self.nodes_3d
+            np.savetxt(f, tmp, fmt='%1.0f, %1.20e, %1.20e, %1.20e')
+
+            # Write element definitions
+            f.write('**\n')
+            f.write('***********\n')
+            f.write('** ELEMENTS\n')
+            f.write('***********\n')
+            f.write('*ELEMENT, TYPE=S4, ELSET=%s\n' % self.section_name)
+            tmp = np.ndarray( (len(self.el_3d),5) )
+            tmp[:,0] = np.arange(len(self.el_3d), dtype=np.int) + off
+            tmp[:,1:] = self.el_3d
+            np.savetxt(f, tmp, fmt='%i, %i, %i, %i, %i')
+
+            # Write new element sets
+            f.write('**\n')
+            f.write('***************\n')
+            f.write('** ELEMENT SETS\n')
+            f.write('***************\n')
+            for elset in sorted(self.elset_defs.keys()):
+                elements = self.elset_defs[elset]
+                f.write('*ELSET, ELSET=%s\n' % (elset))
+#                np.savetxt(f, elements, fmt='%i', delimiter=', ')
+                write_n_int_per_line(list(elements), f, 8)
+
+            # Write Shell Section definitions
+            # The first layer is the outer most layer.
+            # The second item ("int. points") and the fifth item ("plyname")
+            # are not relevant. The are kept for compatibility with the ABAQUS
+            # input syntax. As an example, take this one:
+            # [0.006, 3, 'TRIAX', 0.0, 'Ply01']
+            f.write('**\n')
+            f.write('****************************\n')
+            f.write('** SHELL SECTION DEFINITIONS\n')
+            f.write('****************************\n')
+            names = ['REGION%02d' % i for i in range(len(self.cs2d['regions']))]
+            names.extend(['WEB%02d' % i for i in range(len(self.cs2d['webs']))])
+            # standard offsets for shell
+            offsets = ['top' for i in range(len(self.cs2d['regions']))]
+            if not self.web_offsets:
+                # if web_offsets not provided
+                for web in range(len(self.cs2d['web_def'])):
+                    offsets.append('mid')
+            else:
+                offsets.extend(self.web_offsets)
+            for i, r in enumerate(self.cs2d['regions'] + self.cs2d['webs']):
+                r_name = names[i]
+                r_offset = offsets[i]
+                if r_offset=='mid':
+                #if r_name.startswith('WEB'):
+                    offset = 0.0
+                if r_offset=='top':
+                    offset = -0.5
+                text = '*SHELL SECTION, ELSET=%s, COMPOSITE, OFFSET=%3.3f\n'
+                f.write(text % (r_name, offset))
+                for il, l_name in enumerate(r['layers']):
+                    #materialname = l_name.translate(None, digits).lower()
+                    # remove last two digits from the name, lower case is not required
+                    materialname = l_name[:-2]
+                    m_ix = self.cs2d['materials'][materialname]
+                    if self.cs2d['failcrit'][m_ix] == 'maximum_stress':
+                        mname = materialname + 'MAXSTRESS'
+                    elif self.cs2d['failcrit'][m_ix] == 'maximum_strain':
+                        mname = materialname + 'MAXSTRAIN'
+                    elif self.cs2d['failcrit'][m_ix] == 'tsai_wu':
+                        mname = materialname + 'TSAIWU'
+                    else:
+                        mname = materialname
+                    plyname = 'ply%02d' % i
+
+                    layer_def = (r['thicknesses'][il], 3, mname,
+                                 r['angles'][il], plyname)
+                    f.write('%g, %d, %s, %g, %s\n' % layer_def )
+
+            # Write material properties
+            f.write('**\n')
+            f.write('**********************\n')
+            f.write('** MATERIAL PROPERTIES\n')
+            f.write('**********************\n')
+            for matname, ix in self.cs2d['materials'].iteritems():
+                md = self.cs2d['matprops'][ix]
+
+                if self.cs2d['failcrit'][ix] == 'maximum_stress':
+                    mname = matname + 'MAXSTRESS'
+                elif self.cs2d['failcrit'][ix] == 'maximum_strain':
+                    mname = matname + 'MAXSTRAIN'
+                elif self.cs2d['failcrit'][ix] == 'tsai_wu':
+                    mname = matname + 'TSAIWU'
+                else:
+                    mname = matname
+                f.write('*MATERIAL, NAME=%s\n' % (mname))
+                f.write('*ELASTIC, TYPE=ENGINEERING CONSTANTS\n')
+                f.write('%g, %g, %g, %g, %g, %g, %g, %g\n' % (md[0], md[1],
+                    md[2], md[3], md[4], md[5], md[6], md[7]))
+                f.write('%g\n' % (md[8]))
+                f.write('*DENSITY\n')
+                f.write('%g\n' % (md[9]))
+                # failcrit array
+                # s11_t s22_t s33_t s11_c s22_c s33_c
+                # t12 t13 t23 e11_t e22_t e33_t e11_c e22_c e33_c g12 g13 g23
+                # gM0 C1a C2a C3a C4a
+                md = self.cs2d['failmat'][ix]
+                f.write('*FAIL STRESS\n')
+                # gMa = gM0 C1a C2a C3a C4a
+                gMa = md[18] * (md[19] + md[20] + md[21] + md[22])
+                f.write('%g, %g, %g, %g, %g\n' % (gMa * md[0], gMa * md[3],
+                                                  gMa * md[1], gMa * md[4], gMa * md[6]))
+                f.write('*FAIL STRAIN\n')
+                f.write('%g, %g, %g, %g, %g\n' % (gMa * md[9], gMa * md[12],
+                                                  gMa * md[10], gMa * md[13], gMa * md[15]))
+                f.write('**\n')
+        print 'Abaqus input file written: %s' % self.abaqus_inp_fname
+
+    def write_becas_inp(self):
+        """
+        When write_abaqus_inp has been executed we have the shellexpander
+        script that can create the becas input
+
+        Dominant regions should be the spar caps.
+        """
+
+        class args: pass
+        # the he name of the input file containing the finite element shell model
+        args.inputfile = self.abaqus_inp_fname #--in
+        # The element sets to be considered (required). If more than one
+        # element set is given, nodes appearing in more the one element sets
+        # are considered "corners". Should be pressureside, suction side and
+        # the webs
+        elsets = []
+        target_sets = ['SURFACE', 'WEBS']
+        for elset in target_sets:
+            if elset in self.elset_defs:
+                elsets.append(elset)
+        if len(elsets) < 1:
+            raise ValueError, 'badly defined element sets'
+        args.elsets = elsets #--elsets, list
+        args.sections = self.section_name #--sec
+        args.layers = self.max_layers #--layers
+        args.nodal_thickness = 'min' #--ntick, choices=['min','max','average']
+        args.dominant_elsets = self.dominant_elsets #--dom, list
+        args.centerline = None #--cline, string
+        args.becasdir = self.becas_inputs #--bdir
+        args.debug = False #--debug, if present switch to True
+        args.subelsets = self.subelsets
+
+        if not self.dry_run:
+            try: #shellexpander >1.5
+                import shellexpander
+                if shellexpander.__version__:
+                    from shellexpander import shellexpander
+                    shellexp_sections = shellexpander.main(args)
+                    msh2d = shellexp_sections[args.sections]
+                    return msh2d
+            except:
+                import imp
+                shellexpander = imp.load_source('shellexpander',
+                              os.path.join(os.environ['SHELLEXP_BASEDIR'], 'src', 'shellexpander.py'))
+
+                shellexpander.main(args)
+
+
+    def output_te_ratio(self):
+        """
+        outputs a ratio between the thickness of the trailing edge panels
+        and the thickness of the trailing edge
+
+        """
+
+        if not self.open_te:
+            self.te_ratio = 0.
+            return
+
+        # pressure and suction side panels
+        dTE = np.abs(self.airfoil[-1, 1] - self.airfoil[0, 1]) / 2.
+        r_name = self.cs2d.regions[-1]
+        r_TE_suc = getattr(self.cs2d, r_name)
+        r_name = self.cs2d.regions[0]
+        r_TE_pres = getattr(self.cs2d, r_name)
+        thick_max = (r_TE_pres.thickness + r_TE_suc.thickness) / 2.
+        self.te_ratio = thick_max / dTE
+        self._logger.info('TE ratio %f %f %f' % (self.cs2d.s, dTE * 3., self.te_ratio))
+
+    def compute_thickness_to_airfoil_ratio(self):
+        """
+        compute the ratio between the material thickness and the airfoil
+        thickness at the different DPs
+        """
+        # extract number of dominant region from name REGION##
+        nr_cap = int(self.dominant_elsets[0][6:])
+        self.thickness_ratio = np.zeros(nr_cap+1)
+        # loop DP points up to the cap from the trailing edge
+        for i in range(nr_cap+1):
+            # pick DP points that now instead are called CPs
+            x1, y1 = self.DPs01[i]
+            x2, y2 = self.DPs01[-(i+1)]
+            # compute shape thickness
+            shape_thickness = ((x1 - x2)**2 + (y1 - y2)**2)**.5
+            r_name1 = self.cs2d.regions[i]
+            r_1_suc = getattr(self.cs2d, r_name1)
+            r_name2 = self.cs2d.regions[-(i+1)]
+            r_2_pres = getattr(self.cs2d, r_name2)
+            thick_max = (r_1_suc.thickness + r_2_pres.thickness)
+            self.thickness_ratio[i] = thick_max / shape_thickness